[project]
<<<<<<< HEAD
name = "pagerduty-mcp-community"
version = "0.2.1"
description = "Community-maintained fork of PagerDuty's MCP server with additional capabilities for interacting with your PagerDuty account."
readme = "README.md"
license = { text = "Apache-2.0" }
requires-python = ">=3.12,<3.13"
keywords = ["pagerduty", "mcp", "model-context-protocol", "incidents", "monitoring", "devops"]
authors = [
    { name = "PagerDuty" },
    { name = "Community Contributors" }
]
maintainers = [
    { name = "Community Contributors" }
]
classifiers = [
    "Development Status :: 4 - Beta",
    "Intended Audience :: Developers",
    "Intended Audience :: System Administrators",
    "License :: OSI Approved :: Apache Software License",
    "Operating System :: OS Independent",
    "Programming Language :: Python :: 3",
    "Programming Language :: Python :: 3.12",
    "Topic :: Software Development :: Libraries :: Python Modules",
    "Topic :: System :: Monitoring",
    "Topic :: Communications :: Chat",
]
=======
name = "pagerduty-mcp"
version = "0.10.0"
description = "PagerDuty's official local MCP (Model Context Protocol) server which provides tools to interact with your PagerDuty account directly from your MCP-enabled client."
readme = "README.md"
requires-python = "~=3.12.0"
>>>>>>> 4f71a589
dependencies = [
    "mcp[cli]~=1.8",
    "pagerduty~=5.3",
    "typer~=0.16.0",
]

[project.urls]
Homepage = "https://github.com/carlyou/pagerduty-mcp-community"
Repository = "https://github.com/carlyou/pagerduty-mcp-community"
"Issue Tracker" = "https://github.com/carlyou/pagerduty-mcp-community/issues"
"Original Project" = "https://github.com/PagerDuty/pagerduty-mcp-server"

[project.scripts]
pagerduty-mcp-community = "pagerduty_mcp.__main__:main"

[tool.pyright]
include = ["app"]
exclude = []
defineConstant = { DEBUG = true }
reportMissingImports = "error"
reportMissingTypeStubs = false
pythonVersion = "3.12"
executionEnvironments = []

[tool.ruff]
# extends default list https://docs.astral.sh/ruff/settings/#exclude
# removes common issues
extend-exclude = [
    ".ipynb_checkpoints",
    ".pytest_cache",
    ".venv",
    ".vscode",
    "build",
    "site-packages",
]

line-length = 120

[tool.ruff.lint]
# see https://docs.astral.sh/ruff/rules/ for information about rules
select = [
    "E",   # pycodestyle - Error
    "F",   # pyflakes
    "B",   # flake8-bugbear
    "UP",  # pyupgrade
    "SIM", # flake8-simplify
    "I",   # isort
    "D",   # docstrings
    "W",     # pycodestyle - Warning
    "C4",    # flake8-comprehensions
    "ASYNC", # flake8-async
    "A",     # flake8-builtins
    "NPY",   # numpy
    "RUF",   # ruff specific
    "BLE",   # blind-except
    "RET",   # flake8-return
    "FBT",   # flake8-boolean-trap
    "ISC",   # flake8-implicit-string-concatenation
    "PIE",   # flake8-pie
]

# The following rule has been specifically rejected
# "PL" - This is overly restrictive, if used will require finer grained control
ignore = [
    # conflicts with ruff format
    "ISC001",
    # Do not require docstrings
    "D100",
    "D101",
    "D102",
    "D104",
    "D105",
    "D106",
    "D107",
]

# Allow fix for all enabled rules (when `--fix`) is provided.
fixable = ["ALL"]
unfixable = ["B"]

# Allow unused variables when underscore-prefixed.
dummy-variable-rgx = "^(_+|(_+[a-zA-Z0-9_]*[a-zA-Z0-9]+?))$"

[tool.ruff.lint.per-file-ignores]
"**/tests/*" = ['S101'] # allow use of assert in tests

[tool.ruff.lint.pydocstyle]
convention = "google"
ignore-var-parameters = true

[build-system]
requires = ["setuptools"]
build-backend = "setuptools.build_meta"

[tool.setuptools.packages.find]
where = ["."]

[dependency-groups]
dev = [
    "boto3~=1.35",
    "coverage~=7.8",
    "deepdiff~=8.5",
    "ipykernel~=6.29",
    "openai~=1.84",
    "pyright~=1.1",
    "pytest~=8.3",
    "ruff~=0.12.0",
]<|MERGE_RESOLUTION|>--- conflicted
+++ resolved
@@ -1,11 +1,10 @@
 [project]
-<<<<<<< HEAD
 name = "pagerduty-mcp-community"
-version = "0.2.1"
+version = "0.10.0"
 description = "Community-maintained fork of PagerDuty's MCP server with additional capabilities for interacting with your PagerDuty account."
 readme = "README.md"
 license = { text = "Apache-2.0" }
-requires-python = ">=3.12,<3.13"
+requires-python = "~=3.12.0"
 keywords = ["pagerduty", "mcp", "model-context-protocol", "incidents", "monitoring", "devops"]
 authors = [
     { name = "PagerDuty" },
@@ -26,13 +25,6 @@
     "Topic :: System :: Monitoring",
     "Topic :: Communications :: Chat",
 ]
-=======
-name = "pagerduty-mcp"
-version = "0.10.0"
-description = "PagerDuty's official local MCP (Model Context Protocol) server which provides tools to interact with your PagerDuty account directly from your MCP-enabled client."
-readme = "README.md"
-requires-python = "~=3.12.0"
->>>>>>> 4f71a589
 dependencies = [
     "mcp[cli]~=1.8",
     "pagerduty~=5.3",
