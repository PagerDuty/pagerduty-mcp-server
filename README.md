# PagerDuty's official MCP Server

<!-- mcp-name: io.github.PagerDuty/pagerduty-mcp -->

PagerDuty's local MCP (Model Context Protocol) server which provides tools to interact with your PagerDuty account, allowing you to manage incidents, services, schedules, event orchestrations, and more directly from your MCP-enabled client.

## Prerequisites

*   [asdf-vm](https://asdf-vm.com/) installed.
*   [uv](https://github.com/astral-sh/uv) installed globally. 
*   A PagerDuty **User API Token**.
    To obtain a PagerDuty User API Token, follow these steps:

    1. **Navigate to User Settings.** Click on your user profile icon, then select **My Profile** and then **User Settings**.
        > For **Freemium** accounts, the permissions for generating User API tokens are limited to the user role as defined [here](https://support.pagerduty.com/main/docs/user-roles).
    2. In your user settings, locate the **API Access** section.
    3. Click the **Create API User Token** button and follow the prompts to generate a new token.
    4. **Copy the generated token and store it securely**. You will need this token to configure the MCP server.

    > Use of the PagerDuty User API Token is subject to the [PagerDuty Developer Agreement](https://developer.pagerduty.com/docs/pagerduty-developer-agreement).

## Using with MCP Clients

### Cursor Integration

You can configure this MCP server directly within Cursor's `settings.json` file, by following these steps:

1.  Open Cursor settings (Cursor Settings > Tools > Add MCP, or `Cmd+,` on Mac, or `Ctrl+,` on Windows/Linux).
2.  Add the following configuration:

    ```json
    {
      "mcpServers": {
        "pagerduty-mcp": {
          "type": "stdio",
          "command": "uvx",
          "args": [
            "pagerduty-mcp",
            "--enable-write-tools"
            // This flag enables write operations on the MCP Server enabling you to creating incidents, schedule overrides and much more
          ],
          "env": {
            "PAGERDUTY_USER_API_KEY": "${input:pagerduty-api-key}"
          }
        }
      }
    }
    ```

### VS Code Integration

You can configure this MCP server directly within Visual Studio Code's `settings.json` file, allowing VS Code to manage the server lifecycle.

1.  Open VS Code settings (File > Preferences > Settings, or `Cmd+,` on Mac, or `Ctrl+,` on Windows/Linux).
2.  Search for "mcp" and ensure "Mcp: Enabled" is checked under Features > Chat.
3.  Click "Edit in settings.json" under "Mcp > Discovery: Servers".
4.  Add the following configuration:

    ```json
    {
        "mcp": {
            "inputs": [
                {
                    "type": "promptString",
                    "id": "pagerduty-api-key",
                    "description": "PagerDuty API Key",
                    "password": true
                }
            ],
            "servers": {
                "pagerduty-mcp": { 
                    "type": "stdio",
                    "command": "uvx",
                    "args": [
                        "pagerduty-mcp",
                        "--enable-write-tools"
                        // This flag enables write operations on the MCP Server enabling you to creating incidents, schedule overrides and much more
                    ],
                    "env": {
                        "PAGERDUTY_USER_API_KEY": "${input:pagerduty-api-key}",
                        "PAGERDUTY_API_HOST": "https://api.pagerduty.com"
                        // If your PagerDuty account is located in EU update your API host to https://api.eu.pagerduty.com
                    }
                }
            }
        }
    }
    ```

#### Trying it in VS Code Chat (Agent)

1.  Ensure MCP is enabled in VS Code settings (Features > Chat > "Mcp: Enabled").
2.  Configure the server as described above.
3.  Open the Chat view in VS Code (`View` > `Chat`).
4.  Make sure `Agent` mode is selected. In the Chat view, you can enable or disable specific tools by clicking the 🛠️ icon.
5.  Enter a command such as `Show me the latest incident` or `List my event orchestrations` to interact with your PagerDuty account through the MCP server.
6.  You can start, stop, and manage your MCP servers using the command palette (`Cmd+Shift+P`/`Ctrl+Shift+P`) and searching for `MCP: List Servers`. Ensure the server is running before sending commands. You can also try to restart the server if you encounter any issues.

### Claude Desktop Integration

You can configure this MCP server to work with Claude Desktop by adding it to Claude's configuration file.

1.  **Locate your Claude Desktop configuration file:**
    -   **macOS:** `~/Library/Application Support/Claude/claude_desktop_config.json`
    -   **Windows:** `%APPDATA%\Claude\claude_desktop_config.json`

2.  **Create or edit the configuration file** and add the following configuration:

    ```json
    {
      "mcpServers": {
        "pagerduty-mcp": {
          "command": "uvx",
          "args": [
            "pagerduty-mcp",
            "--enable-write-tools"
          ],
          "env": {
            "PAGERDUTY_USER_API_KEY": "your-pagerduty-api-key-here",
            "PAGERDUTY_API_HOST": "https://api.pagerduty.com"
          }
        }
      }
    }
    ```

3.  **Replace the placeholder values:**
    -   Replace `/path/to/your/mcp-server-directory` with the full path to the directory where you cloned the MCP server (e.g., `/Users/yourname/code/pagerduty-mcp`)
    -   Replace `your-pagerduty-api-key-here` with your actual PagerDuty User API Token
    -   If your PagerDuty account is located in the EU, update the API host to `https://api.eu.pagerduty.com`

4.  **Restart Claude Desktop** completely for the changes to take effect.

5.  **Test the integration** by starting a conversation with Claude and asking something like "Show me my latest PagerDuty incidents" or "List my event orchestrations" to verify the MCP server is working.

    > **Security Note:** Unlike VS Code's secure input prompts, Claude Desktop requires you to store your API key directly in the configuration file. Ensure this file has appropriate permissions (readable only by your user account) and consider the security implications of storing credentials in plain text.

## Set up locally

1.  **Clone the repository** 

2. **Install `asdf` plugins**
    ```shell
    asdf plugin add python
    asdf plugin add nodejs https://github.com/asdf-vm/asdf-nodejs.git
    asdf plugin add uv
    ```

3.  **Install tool versions** using `asdf`:
    ```shell
    asdf install
    ```

4.  **Create a virtual environment and install dependencies** using `uv` (now that `asdf` has set the correct Python and `uv` versions):

    ```shell
    uv sync
    ```

5.  **Ensure `uv` is available globally.**
    
    The MCP server can be run from different places so you need `uv` to be available globally. To do so, follow the [official documentation](https://docs.astral.sh/uv/getting-started/installation/).


    > **Tip:** You may need to restart your terminal and/or VS Code for the changes to take effect.

6. Run it locally

    To run your cloned PagerDuty MCP Server you need to update your configuration to use `uv` instead of `uvx`. 

    ```json
    "pagerduty-mcp": { 
        "type": "stdio",
        "command": "uv",
        "args": [
            "run",
            "--directory",
            "/path/to/your/mcp-server-directory",
            // Replace with the full path to the directory where you cloned the MCP server, e.g. "/Users/yourname/code/mcp-server",     
            "python",
            "-m",
            "pagerduty_mcp",
            "--enable-write-tools"
            // This flag enables write operations on the MCP Server enabling you to creating incidents, schedule overrides and much more
        ],
        "env": {
            "PAGERDUTY_USER_API_KEY": "${input:pagerduty-api-key}",
            "PAGERDUTY_API_HOST": "https://api.pagerduty.com"
            // If your PagerDuty account is located in EU update your API host to https://api.eu.pagerduty.com
        }
    }
    ```

## Available Tools and Resources

This section describes the tools provided by the PagerDuty MCP server. They are categorized based on whether they only read data or can modify data in your PagerDuty account.

> **Important:** By default, the MCP server only exposes read-only tools. To enable tools that can modify your PagerDuty account (write-mode tools), you must explicitly start the server with the `--enable-write-tools` flag. This helps prevent accidental changes to your PagerDuty data.

| Tool                   | Area               | Description                                         | Read-only |
|------------------------|--------------------|-----------------------------------------------------|-----------|
| create_alert_grouping_setting | Alert Grouping | Creates a new alert grouping setting                | ❌         |
| delete_alert_grouping_setting | Alert Grouping | Deletes an alert grouping setting                   | ❌         |
| get_alert_grouping_setting    | Alert Grouping | Retrieves a specific alert grouping setting         | ✅         |
| list_alert_grouping_settings  | Alert Grouping | Lists alert grouping settings with filtering        | ✅         |
| update_alert_grouping_setting | Alert Grouping | Updates an existing alert grouping setting          | ❌         |
| get_event_orchestration | Event Orchestrations | Retrieves a specific event orchestration           | ✅         |
| get_event_orchestration_global | Event Orchestrations | Gets the global orchestration configuration for an event orchestration | ✅         |
| get_event_orchestration_router | Event Orchestrations | Gets the router configuration for an event orchestration | ✅         |
| get_event_orchestration_service | Event Orchestrations | Gets the service orchestration configuration for a specific service | ✅         |
| list_event_orchestrations | Event Orchestrations | Lists event orchestrations with optional filtering | ✅         |
| update_event_orchestration_router | Event Orchestrations | Updates the router configuration for an event orchestration | ❌         |
| append_event_orchestration_router_rule | Event Orchestrations | Adds a new routing rule to an event orchestration router | ❌         |
| list_escalation_policies | Escalation Policy  | Lists escalation policies                           | ✅         |
| get_escalation_policy    | Escalation Policy  | Retrieves a specific escalation policy              | ✅         |
| add_note_to_incident     | Incidents          | Adds note to an incident                            | ❌         |
| add_responders           | Incidents          | Adds responders to an incident                      | ❌         |
| create_incident          | Incidents          | Creates a new incident                              | ❌         |
| get_incident             | Incidents          | Retrieves a specific incident                       | ✅         |
| get_outlier_incident     | Incidents          | Retrieves outlier incident information for a specific incident | ✅         |
| get_past_incidents       | Incidents          | Retrieves past incidents related to a specific incident | ✅         |
| get_related_incidents    | Incidents          | Retrieves related incidents for a specific incident | ✅         |
| list_incidents           | Incidents          | Lists incidents                                     | ✅         |
| manage_incidents         | Incidents          | Updates status, urgency, assignment, or escalation level | ❌     |
<<<<<<< HEAD
| get_alert                | Alerts             | Retrieves a specific alert of an incident           | ✅         |
| list_alerts              | Alerts             | Lists alerts of an incident                         | ✅         |
=======
| get_incident_workflow    | Incident Workflows | Retrieves a specific incident workflow              | ✅         |
| list_incident_workflows  | Incident Workflows | Lists incident workflows with optional filtering    | ✅         |
| start_incident_workflow  | Incident Workflows | Starts a workflow instance for an incident          | ❌         |
>>>>>>> 6d845e6b
| add_team_member          | Teams              | Adds a user to a team with a specific role          | ❌         |
| create_team              | Teams              | Creates a new team                                  | ❌         |
| delete_team              | Teams              | Deletes a team                                      | ❌         |
| get_team                 | Teams              | Retrieves a specific team                           | ✅         |
| list_team_members        | Teams              | Lists members of a team                             | ✅         |
| list_teams               | Teams              | Lists teams                                         | ✅         |
| remove_team_member       | Teams              | Removes a user from a team                          | ❌         |
| update_team              | Teams              | Updates an existing team                            | ❌         |
| get_user_data            | Users              | Gets the current user's data                        | ✅         |
| list_users               | Users              | Lists users in the PagerDuty account                | ✅         |
| list_oncalls             | On-call            | Lists on-call schedules                             | ✅         |
| create_schedule_override | Schedules          | Creates an override for a schedule                  | ❌         |
| get_schedule             | Schedules          | Retrieves a specific schedule                       | ✅         |
| list_schedule_users      | Schedules          | Lists users in a schedule                           | ✅         |
| list_schedules           | Schedules          | Lists schedules                                     | ✅         |
| create_schedule          | Schedules          | Creates a new on-call schedule                      | ❌         |
| update_schedule          | Schedules          | Updates an existing schedule                        | ❌         |
| create_service           | Services           | Creates a new service                               | ❌         |
| get_service              | Services           | Retrieves a specific service                        | ✅         |
| list_services            | Services           | Lists services                                      | ✅         |
| update_service           | Services           | Updates an existing service                         | ❌         |
| create_status_page_post  | Status Pages       | Creates a new post (incident or maintenance) on a status page | ❌         |
| create_status_page_post_update | Status Pages | Adds a new update to an existing status page post   | ❌         |
| get_status_page_post     | Status Pages       | Retrieves details of a specific status page post    | ✅         |
| list_status_page_impacts | Status Pages       | Lists available impact levels for a status page     | ✅         |
| list_status_page_post_updates | Status Pages  | Lists all updates for a specific status page post   | ✅         |
| list_status_page_severities | Status Pages    | Lists available severity levels for a status page   | ✅         |
| list_status_page_statuses | Status Pages      | Lists available statuses for a status page          | ✅         |
| list_status_pages        | Status Pages       | Lists all status pages with optional filtering      | ✅         |


## Support

PagerDuty's MCP server is an open-source project, and as such, we offer only community-based support. If assistance is required, please open an issue in [GitHub](https://github.com/pagerduty/pagerduty-mcp-server) or [PagerDuty's community forum](https://community.pagerduty.com/).

## Contributing

If you are interested in contributing to this project, please refer to our [Contributing Guidelines](https://github.com/pagerduty/pagerduty-mcp-server/blob/main/CONTRIBUTING.md).<|MERGE_RESOLUTION|>--- conflicted
+++ resolved
@@ -222,14 +222,11 @@
 | get_related_incidents    | Incidents          | Retrieves related incidents for a specific incident | ✅         |
 | list_incidents           | Incidents          | Lists incidents                                     | ✅         |
 | manage_incidents         | Incidents          | Updates status, urgency, assignment, or escalation level | ❌     |
-<<<<<<< HEAD
 | get_alert                | Alerts             | Retrieves a specific alert of an incident           | ✅         |
 | list_alerts              | Alerts             | Lists alerts of an incident                         | ✅         |
-=======
 | get_incident_workflow    | Incident Workflows | Retrieves a specific incident workflow              | ✅         |
 | list_incident_workflows  | Incident Workflows | Lists incident workflows with optional filtering    | ✅         |
 | start_incident_workflow  | Incident Workflows | Starts a workflow instance for an incident          | ❌         |
->>>>>>> 6d845e6b
 | add_team_member          | Teams              | Adds a user to a team with a specific role          | ❌         |
 | create_team              | Teams              | Creates a new team                                  | ❌         |
 | delete_team              | Teams              | Deletes a team                                      | ❌         |
